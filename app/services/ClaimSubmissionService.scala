/*
 * Copyright 2023 HM Revenue & Customs
 *
 * Licensed under the Apache License, Version 2.0 (the "License");
 * you may not use this file except in compliance with the License.
 * You may obtain a copy of the License at
 *
 *     http://www.apache.org/licenses/LICENSE-2.0
 *
 * Unless required by applicable law or agreed to in writing, software
 * distributed under the License is distributed on an "AS IS" BASIS,
 * WITHOUT WARRANTIES OR CONDITIONS OF ANY KIND, either express or implied.
 * See the License for the specific language governing permissions and
 * limitations under the License.
 */

package services

import config.FeatureFlags
import connectors.ClaimChildBenefitConnector
import logging.Logging
import models.Done
import models.domain.Claim
import models.requests.{AuthenticatedIdentifierRequest, DataRequest}
import services.ClaimSubmissionService.{CannotBuildJourneyModelException, NotAuthenticatedException}
import uk.gov.hmrc.play.http.HeaderCarrierConverter
import utils.RequestOps._

import java.util.UUID
import javax.inject.Inject
import scala.concurrent.{ExecutionContext, Future}

class ClaimSubmissionService @Inject()(
                                        featureFlags: FeatureFlags,
                                        connector: ClaimChildBenefitConnector,
                                        submissionLimiter: SubmissionLimiter,
                                        supplementaryDataService: SupplementaryDataService,
<<<<<<< HEAD
                                        immigrationStatusService: ImmigrationStatusService
=======
                                        journeyModelService: JourneyModelService
>>>>>>> 8f92fb9c
                                      ) extends Logging {

  def canSubmit(request: DataRequest[_])(implicit ec: ExecutionContext): Future[Boolean] =
    if (featureFlags.allowSubmissionToCbs) {
      if (request.signedIn) {

        val nino = request.request.asInstanceOf[AuthenticatedIdentifierRequest[_]].nino // TODO tidy this
        val hc = HeaderCarrierConverter.fromRequestAndSession(request, request.session)

        submissionLimiter.allowedToSubmit(nino)(hc).flatMap {
          case true =>
            journeyModelService.build(request.userAnswers).right.map {
              journeyModel =>
                Future.successful(journeyModel.reasonsNotToSubmit.isEmpty)
            }.getOrElse(Future.successful(false))

          case false =>
            Future.successful(false)
        }
      } else {
        Future.successful(false)
      }
    } else {
      Future.successful(false)
    }

  def submit(request: DataRequest[_])(implicit ec: ExecutionContext): Future[Done] = {
    for {
      nino                <- request.userAnswers.nino
      relationshipDetails <- request.userAnswers.relationshipDetails
    } yield {

      val hc = HeaderCarrierConverter.fromRequestAndSession(request, request.session)
      val correlationId = UUID.randomUUID()

<<<<<<< HEAD
      JourneyModel.build(request.userAnswers).right.map { model =>
        immigrationStatusService.hasSettledStatus(nino, model, correlationId)(hc).flatMap {
          hasSettledStatus =>

            val claim = Claim.build(nino, model, relationshipDetails.hasClaimedChildBenefit, hasSettledStatus)

            connector
              .submitClaim(claim, correlationId)(hc)
              .flatMap { _ =>
                submissionLimiter
                  .recordSubmission(model, claim, correlationId)(hc)
                  .recover {
                    case e: Exception =>
                      logger.error("Failed to record submission: " + e.getMessage)
                      Done
                  }
              }.flatMap { _ =>
              supplementaryDataService.submit(nino, model, correlationId)(request)
            }
        }
=======
      journeyModelService.build(request.userAnswers).right.map { model =>
        val claim = Claim.build(nino, model, relationshipDetails.hasClaimedChildBenefit)
        val correlationId = UUID.randomUUID()

        connector
          .submitClaim(claim, correlationId)(hc)
          .flatMap { _ =>
            submissionLimiter
              .recordSubmission(model, claim, correlationId)(hc)
              .recover {
                case e: Exception =>
                  logger.error("Failed to record submission: " + e.getMessage)
                  Done
              }
          }.flatMap { _ =>
            supplementaryDataService.submit(nino, model, correlationId)(request)
          }
>>>>>>> 8f92fb9c

      }.getOrElse(Future.failed(CannotBuildJourneyModelException))
    }
  }.getOrElse(Future.failed(NotAuthenticatedException))
}

object ClaimSubmissionService {

  case object NotAuthenticatedException extends Exception("User is not authenticated")

  case object CannotBuildJourneyModelException extends Exception("Cannot build journey model")
}<|MERGE_RESOLUTION|>--- conflicted
+++ resolved
@@ -35,11 +35,8 @@
                                         connector: ClaimChildBenefitConnector,
                                         submissionLimiter: SubmissionLimiter,
                                         supplementaryDataService: SupplementaryDataService,
-<<<<<<< HEAD
-                                        immigrationStatusService: ImmigrationStatusService
-=======
+                                        immigrationStatusService: ImmigrationStatusService,
                                         journeyModelService: JourneyModelService
->>>>>>> 8f92fb9c
                                       ) extends Logging {
 
   def canSubmit(request: DataRequest[_])(implicit ec: ExecutionContext): Future[Boolean] =
@@ -75,8 +72,7 @@
       val hc = HeaderCarrierConverter.fromRequestAndSession(request, request.session)
       val correlationId = UUID.randomUUID()
 
-<<<<<<< HEAD
-      JourneyModel.build(request.userAnswers).right.map { model =>
+      journeyModelService.build(request.userAnswers).right.map { model =>
         immigrationStatusService.hasSettledStatus(nino, model, correlationId)(hc).flatMap {
           hasSettledStatus =>
 
@@ -96,26 +92,6 @@
               supplementaryDataService.submit(nino, model, correlationId)(request)
             }
         }
-=======
-      journeyModelService.build(request.userAnswers).right.map { model =>
-        val claim = Claim.build(nino, model, relationshipDetails.hasClaimedChildBenefit)
-        val correlationId = UUID.randomUUID()
-
-        connector
-          .submitClaim(claim, correlationId)(hc)
-          .flatMap { _ =>
-            submissionLimiter
-              .recordSubmission(model, claim, correlationId)(hc)
-              .recover {
-                case e: Exception =>
-                  logger.error("Failed to record submission: " + e.getMessage)
-                  Done
-              }
-          }.flatMap { _ =>
-            supplementaryDataService.submit(nino, model, correlationId)(request)
-          }
->>>>>>> 8f92fb9c
-
       }.getOrElse(Future.failed(CannotBuildJourneyModelException))
     }
   }.getOrElse(Future.failed(NotAuthenticatedException))
