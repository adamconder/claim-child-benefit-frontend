--- conflicted
+++ resolved
@@ -34,21 +34,9 @@
     case x: NonUkCtaClaimantNotAlwaysResident => Json.toJsObject(x)(NonUkCtaClaimantNotAlwaysResident.writes)
   }
 
-<<<<<<< HEAD
   def build(nino: String, journeyModel: journey.JourneyModel, hasSettledStatus: Option[Boolean]): Claimant = {
-    val preferentialNationality: Nationality =
-      Nationality.fromNationalityGroup(journeyModel.applicant.preferentialNationalityGroup)
-=======
-  def build(nino: String, journeyModel: journey.JourneyModel): Claimant = {
     val nationalityToUse: Nationality =
-      Nationality.fromNationalityGroup(
-        journeyModel.applicant
-          .nationalities.map(_.group)
-          .toList
-          .sorted(NationalityGroupOrdering)
-          .head
-        )
->>>>>>> 8f92fb9c
+      Nationality.fromNationalityGroup(journeyModel.applicant.nationalityGroupToUse)
 
     val hicbcOptOut = journeyModel.paymentPreference match {
       case _: journey.PaymentPreference.DoNotPay => true
