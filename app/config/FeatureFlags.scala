--- conflicted
+++ resolved
@@ -29,10 +29,7 @@
   val allowSubmissionToCbs: Boolean          = configuration.get[Boolean]("features.allow-submission-to-cbs")
   val showSignInPage: Boolean                = configuration.get[Boolean]("features.show-sign-in-page")
   val callBankAccountInsights: Boolean       = configuration.get[Boolean]("features.call-bank-account-insights")
-<<<<<<< HEAD
   val checkImmigrationStatus: Boolean        = configuration.get[Boolean]("features.check-immigration-status")
-=======
   val submitOlderChildrenToCbs: Boolean      = configuration.get[Boolean]("features.submit-older-children-to-cbs")
   val saveAndReturn: Boolean                 = configuration.get[Boolean]("features.save-and-return")
->>>>>>> 8f92fb9c
 }